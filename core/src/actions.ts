--- conflicted
+++ resolved
@@ -612,17 +612,12 @@
     })
 
     const runtimeContext = emptyRuntimeContext
-<<<<<<< HEAD
-    const status = await this.getServiceStatus({ ...params, runtimeContext, devMode: false })
-=======
     const status = await this.getServiceStatus({
       ...params,
       runtimeContext,
       devMode: false,
-      hotReload: false,
       localMode: false,
     })
->>>>>>> 0f42478b
 
     if (status.state === "missing") {
       log.setSuccess({
@@ -810,11 +805,7 @@
           log,
           service,
           devModeServiceNames: [],
-<<<<<<< HEAD
-=======
-          hotReloadServiceNames: [],
           localModeServiceNames: [],
->>>>>>> 0f42478b
         })
     )
     const results = await this.garden.processTasks(tasks, { throwOnError: true })
@@ -836,11 +827,7 @@
           forceBuild,
           fromWatch: false,
           devModeServiceNames: [],
-<<<<<<< HEAD
-=======
-          hotReloadServiceNames: [],
           localModeServiceNames: [],
->>>>>>> 0f42478b
         })
     )
 
