--- conflicted
+++ resolved
@@ -79,11 +79,8 @@
         force: true,
         forceBuild: true,
         devModeServiceNames: [],
-<<<<<<< HEAD
-=======
-        hotReloadServiceNames: [],
+
         localModeServiceNames: [],
->>>>>>> 0f42478b
       })
 
       const key = testTask.getKey()
