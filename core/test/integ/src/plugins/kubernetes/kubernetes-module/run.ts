--- conflicted
+++ resolved
@@ -39,11 +39,8 @@
       force: true,
       forceBuild: false,
       devModeServiceNames: [],
-<<<<<<< HEAD
-=======
-      hotReloadServiceNames: [],
-      localModeServiceNames: [],
->>>>>>> 0f42478b
+
+      localModeServiceNames: [],
     })
 
     // Clear any existing task result
@@ -84,11 +81,8 @@
       force: true,
       forceBuild: false,
       devModeServiceNames: [],
-<<<<<<< HEAD
-=======
-      hotReloadServiceNames: [],
-      localModeServiceNames: [],
->>>>>>> 0f42478b
+
+      localModeServiceNames: [],
     })
 
     // Clear any existing task result
@@ -120,11 +114,8 @@
       force: true,
       forceBuild: false,
       devModeServiceNames: [],
-<<<<<<< HEAD
-=======
-      hotReloadServiceNames: [],
-      localModeServiceNames: [],
->>>>>>> 0f42478b
+
+      localModeServiceNames: [],
     })
 
     const key = testTask.getKey()
@@ -149,11 +140,8 @@
       force: true,
       forceBuild: false,
       devModeServiceNames: [],
-<<<<<<< HEAD
-=======
-      hotReloadServiceNames: [],
-      localModeServiceNames: [],
->>>>>>> 0f42478b
+
+      localModeServiceNames: [],
     })
 
     await expectError(
@@ -185,11 +173,8 @@
         force: true,
         forceBuild: false,
         devModeServiceNames: [],
-<<<<<<< HEAD
-=======
-        hotReloadServiceNames: [],
+
         localModeServiceNames: [],
->>>>>>> 0f42478b
       })
 
       await emptyDir(garden.artifactsPath)
@@ -211,11 +196,8 @@
         force: true,
         forceBuild: false,
         devModeServiceNames: [],
-<<<<<<< HEAD
-=======
-        hotReloadServiceNames: [],
+
         localModeServiceNames: [],
->>>>>>> 0f42478b
       })
       await emptyDir(garden.artifactsPath)
 
@@ -238,11 +220,8 @@
         force: true,
         forceBuild: false,
         devModeServiceNames: [],
-<<<<<<< HEAD
-=======
-        hotReloadServiceNames: [],
+
         localModeServiceNames: [],
->>>>>>> 0f42478b
       })
 
       await emptyDir(garden.artifactsPath)
